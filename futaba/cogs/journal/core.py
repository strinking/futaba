--- conflicted
+++ resolved
@@ -316,7 +316,6 @@
             "", ctx.guild, content, **journal_attributes
         )
 
-<<<<<<< HEAD
     @log.group(name="dm", aliases=["pm"])
     async def log_dm(self, ctx):
         """ Configure direct messages for bot journal events. """
@@ -440,7 +439,7 @@
             user=ctx.author,
             path=path,
         )
-=======
+
     def log_filter(self, guild, condition, max_items):
         logging.info(
             "Finding journal entries in guild '%s' (%d) matching: %s",
@@ -574,5 +573,4 @@
             "Uploaded journal events as JSON, see attached file. "
             "\N{WHITE UP POINTING BACKHAND INDEX}"
         )
-        await ctx.send(embed=embed, file=file)
->>>>>>> 6e198dd2
+        await ctx.send(embed=embed, file=file)