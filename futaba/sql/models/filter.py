#
# sql/filter.py
#
# futaba - A Discord Mod bot for the Programming server
# Copyright (c) 2017-2018 Jake Richardson, Ammon Smith, jackylam5
#
# futaba is available free of charge under the terms of the MIT
# License. You are free to redistribute and/or modify it under those
# terms. It is distributed in the hopes that it will be useful, but
# WITHOUT ANY WARRANTY. See the LICENSE file for more details.
#

'''
Has the model for persisting filter settings.
'''

# False positive when using SQLAlchemy decorators
# pylint: disable=no-value-for-parameter

import functools
import logging
from collections import defaultdict, namedtuple

from sqlalchemy import and_, or_
from sqlalchemy import BigInteger, Boolean, Column, Enum, LargeBinary, Table, Unicode
from sqlalchemy import ForeignKey, UniqueConstraint
from sqlalchemy.exc import IntegrityError
from sqlalchemy.sql import select

<<<<<<< HEAD
from futaba.enums import FilterType, LocationType
from futaba.utils import normalize_caseless
=======
from futaba.enums import LocationType, FilterType
from futaba.unicode import normalize_caseless
>>>>>>> ce319b52

from ..hooks import register_hook

FilterSettings = namedtuple('FilterSettings', ('reupload',))
Column = functools.partial(Column, nullable=False)
logger = logging.getLogger(__name__)

__all__ = [
    'FilterModel',
]

class FilterModel:
    __slots__ = (
        'sql',
        'tb_filters',
        'tb_content_filters',
        'tb_filter_immune_users',
        'tb_filter_settings',
        'filter_cache',
        'content_filter_cache',
        'immune_users_cache',
        'settings_cache',
    )

    def __init__(self, sql, meta):
        self.sql = sql
        self.tb_filters = Table('filters', meta,
                Column('location_id', BigInteger),
                Column('location_type', Enum(LocationType)),
                Column('filter_type', Enum(FilterType)),
                Column('text', Unicode),
                UniqueConstraint('location_id', 'location_type', 'text', name='filter_uq'))
        self.tb_content_filters = Table('content_filters', meta,
                Column('guild_id', BigInteger, ForeignKey('guilds.guild_id')),
                Column('filter_type', Enum(FilterType)),
                Column('hashsum', LargeBinary),
                UniqueConstraint('guild_id', 'hashsum', name='content_filter_uq'))
        self.tb_filter_immune_users = Table('filter_immune_users', meta,
                Column('guild_id', BigInteger, ForeignKey('guilds.guild_id')),
                Column('user_id', BigInteger),
                UniqueConstraint('guild_id', 'user_id', name='filter_immune_users_uq'))
        self.tb_filter_settings = Table('filter_reupload', meta,
                Column('guild_id', BigInteger, ForeignKey('guilds.guild_id'), primary_key=True),
                Column('reupload', Boolean))
        self.filter_cache = {}
        self.content_filter_cache = {}
        self.immune_users_cache = defaultdict(set)
        self.settings_cache = {}

        register_hook('on_guild_join', self.add_filter_settings)
        register_hook('on_guild_leave', self.remove_filter_settings)

    def get_filters(self, location):
        logger.debug("Getting filters for location '%s' (%d)", location.name, location.id)
        if location in self.filter_cache:
            logger.debug("Filter list was found in cache, returning")
            return self.filter_cache[location]

        sel = select([self.tb_filters.c.filter_type, self.tb_filters.c.text]) \
                .where(and_(
                    self.tb_filters.c.location_id == location.id,
                    self.tb_filters.c.location_type == LocationType.of(location),
                ))
        result = self.sql.execute(sel)

        filters = {text: filter_type for (filter_type, text) in result.fetchall()}
        self.filter_cache[location] = filters
        return filters

    def add_filter(self, location, filter_type, text):
        logger.info("Adding text %r to filter, level '%s'", text, filter_type.value)

        text = normalize_caseless(text)
        ins = self.tb_filters \
                .insert() \
                .values(
                    location_id=location.id,
                    location_type=LocationType.of(location),
                    filter_type=filter_type,
                    text=text,
                )

        try:
            self.sql.execute(ins)
            self.filter_cache[location][text] = filter_type
        except IntegrityError as error:
            logger.error("Unable to insert new filter", exc_info=error)
            raise ValueError("This filter already exists")

    def update_filter(self, location, filter_type, text):
        logger.info("Updating filter %r to level '%s'", text, filter_type.value)

        text = normalize_caseless(text)
        upd = self.tb_filters \
                .update() \
                .values(filter_type=filter_type) \
                .where(and_(
                    self.tb_filters.c.location_id == location.id,
                    self.tb_filters.c.location_type == LocationType.of(location),
                    self.tb_filters.c.filter_type == filter_type,
                    self.tb_filters.c.text == text,
                ))
        self.sql.execute(upd)
        self.filter_cache[location][text] = filter_type

    def delete_filter(self, location, text):
        logger.info("Deleting filter %r", text)

        delet = self.tb_filters \
                    .delete() \
                    .where(and_(
                        self.tb_filters.c.location_id == location.id,
                        self.tb_filters.c.location_type == LocationType.of(location),
                        self.tb_filters.c.text == text,
                    ))
        result = self.sql.execute(delet)
        self.filter_cache[location].pop(text, None)
        assert result.rowcount in (0, 1), "Multiple rows deleted"
        return bool(result.rowcount)

    def get_content_filters(self, guild):
        logger.debug("Getting content filters for guild '%s' (%d)", guild.name, guild.id)
        if guild in self.content_filter_cache:
            logger.debug("Content filter list found in cache, returning")
            return self.content_filter_cache[guild]

        sel = select([self.tb_content_filters.c.filter_type, self.tb_content_filters.c.hashsum]) \
                .where(self.tb_content_filters.c.guild_id == guild.id)
        result = self.sql.execute(sel)

        filters = {hashsum: filter_type for (filter_type, hashsum) in result.fetchall()}
        self.content_filter_cache[guild] = filters
        return filters

    def add_content_filter(self, guild, filter_type, hashsum):
        logger.info("Adding SHA512 hash %s to filter, level '%s'", hashsum.hex(), filter_type.value)

        ins = self.tb_content_filters \
                .insert() \
                .values(
                    guild_id=guild.id,
                    filter_type=filter_type,
                    hashsum=hashsum,
                )

        try:
            self.sql.execute(ins)
            self.content_filter_cache[guild][hashsum] = filter_type
        except IntegrityError as error:
            logger.error("Unable to insert new content filter", exc_info=error)
            raise ValueError("This content filter already exists")

    def update_content_filter(self, guild, filter_type, hashsum):
        logger.info("Updating SHA512 hash %s to filter, level '%s'", hashsum.hex(), filter_type.value)

        upd = self.tb_content_filters \
                .update() \
                .values(filter_type=filter_type) \
                .where(and_(
                    self.tb_content_filters.c.guild_id == guild.id,
                    self.tb_content_filters.c.filter_type == filter_type,
                    self.tb_content_filters.c.hashsum == hashsum,
                ))
        self.sql.execute(upd)
        self.content_filter_cache[guild][hashsum] = filter_type

    def delete_content_filter(self, guild, hashsum):
        logger.info("Deleting SHA512 hash %s from filter", hashsum.hex())

        delet = self.tb_content_filters \
                    .delete() \
                    .where(and_(
                        self.tb_content_filters.c.guild_id == guild.id,
                        self.tb_content_filters.c.hashsum == hashsum,
                    ))
        result = self.sql.execute(delet)
        self.content_filter_cache[guild].pop(hashsum, None)
        assert result.rowcount in (0, 1), "Multiple rows deleted"
        return bool(result.rowcount)

    def get_filter_immune_users(self, guild):
        logger.info("Getting users about filter immunity in guild '%s' (%d)", guild.name, guild.id)

        sel = select([self.tb_filter_immune_users.c.user_id]) \
                .where(self.tb_filter_immune_users.c.guild_id == guild.id)
        result = self.sql.execute(sel)
        self.immune_users_cache[guild].update(user_id for user_id, in result.fetchall())
        return self.immune_users_cache[guild]

    def user_is_filter_immune(self, guild, user):
        logger.debug("Checking if user '%s' (%d) is filter immune in guild '%s' (%d)",
                user.name, user.id, guild.name, guild.id)

        return user.id in self.immune_users_cache[guild]

    def add_filter_immune_user(self, guild, user):
        logger.info("Adding user '%s' (%d) to filter immune list for guild '%s' (%d)",
                user.name, user.id, guild.name, guild.id)

        ins = self.tb_filter_immune_users \
                .insert() \
                .values(
                    guild_id=guild.id,
                    user_id=user.id,
                )

        try:
            self.sql.execute(ins)
            self.immune_users_cache[guild].add(user.id)
            return True
        except IntegrityError:
            logger.debug("User is already on the list")
            return False

    def remove_filter_immune_user(self, guild, user):
        logger.info("Removing user '%s' (%d) to filter immune list for guild '%s' (%d)",
                user.name, user.id, guild.name, guild.id)

        delet = self.tb_filter_immune_users \
                    .delete() \
                    .where(and_(
                        self.tb_filter_immune_users.c.guild_id == guild.id,
                        self.tb_filter_immune_users.c.user_id == user.id,
                    ))
        result = self.sql.execute(delet)
        self.immune_users_cache[guild].remove(user.id)
        assert result.rowcount in (0, 1), "Only one matching user"
        return bool(result.rowcount)

    def get_filter_settings(self, guild):
        logger.info("Getting filter settings for guild '%s' (%d)", guild.name, guild.id)

        sel = select([self.tb_filter_settings.c.reupload]) \
                .where(self.tb_filter_settings.c.guild_id == guild.id)
        result = self.sql.execute(sel)
        reupload, = result.fetchone()
        self.settings_cache[guild] = FilterSettings(reupload=reupload)

    def add_filter_settings(self, guild):
        logger.info("Adding filter settings for guild '%s' (%d)", guild.name, guild.id)

        ins = self.tb_filter_settings \
                .insert() \
                .values(reupload=True)
        self.sql.execute(ins)
        self.settings_cache[guild] = FilterSettings(reupload=True)

    def update_filter_settings(self, guild, reupload):
        logger.info("Updating filter settings for guild '%s' (%d)", guild.name, guild.id)

        upd = self.tb_filter_settings \
                .update() \
                .values(reupload=reupload) \
                .where(self.tb_filter_settings.c.guild_id == guild.id)
        self.sql.execute(upd)
        self.settings_cache[guild] = FilterSettings(reupload=reupload)

    def remove_filter_settings(self, guild):
        logger.info("Removing filter settings for guild '%s' (%d)", guild.name, guild.id)

        delet = self.tb_filter_settings \
                    .delete() \
                    .where(self.tb_filter_settings.c.guild_id == guild.id)
        result = self.sql.execute(delet)
        self.settings_cache.pop(guild, None)<|MERGE_RESOLUTION|>--- conflicted
+++ resolved
@@ -27,13 +27,8 @@
 from sqlalchemy.exc import IntegrityError
 from sqlalchemy.sql import select
 
-<<<<<<< HEAD
 from futaba.enums import FilterType, LocationType
-from futaba.utils import normalize_caseless
-=======
-from futaba.enums import LocationType, FilterType
 from futaba.unicode import normalize_caseless
->>>>>>> ce319b52
 
 from ..hooks import register_hook
 
