#
# utils.py
#
# futaba - A Discord Mod bot for the Programming server
# Copyright (c) 2017-2018 Jake Richardson, Ammon Smith, jackylam5
#
# futaba is available free of charge under the terms of the MIT
# License. You are free to redistribute and/or modify it under those
# terms. It is distributed in the hopes that it will be useful, but
# WITHOUT ANY WARRANTY. See the LICENSE file for more details.
#

import asyncio
import logging
import string
import unicodedata
from datetime import datetime

import discord
from discord.ext import commands

from futaba import permissions
from futaba.enums import Reactions

logger = logging.getLogger(__name__)

__all__ = [
    'READABLE_CHAR_SET',
    'Dummy',
    'normalize_caseless',
    'fancy_timedelta',
    'async_partial',
    'first',
    'plural',
    'escape_backticks',
    'if_not_null',
    'unicode_repr',
]

READABLE_CHAR_SET = frozenset(string.printable) - frozenset('\t\n\r\x0b\x0c')

class Dummy:
    '''
    Dummy class that can freely be assigned any fields or members.
    '''

    pass

def normalize_caseless(s):
    '''
    Shifts the string into a uniform case (lower-case),
    but also accounting for unicode characters. Used
    for case-insenstive comparisons.
    '''

    return unicodedata.normalize('NFKD', s.casefold())

def fancy_timedelta(delta):
    '''
    Formats a fancy time difference.
    When given a datetime object, it calculates the difference from the present.
    '''

    if isinstance(delta, datetime):
        delta = datetime.now() - delta

    parts = []
    years, days = divmod(delta.days, 365)
    months, days = divmod(days, 30)
    weeks, days = divmod(days, 7)
    hours, seconds = divmod(delta.seconds, 3600)
    minutes, seconds = divmod(seconds, 60)

    if years:
        parts.append(f'{years} year{plural(years)}')
    if months:
        parts.append(f'{months} month{plural(months)}')
    if weeks:
        parts.append(f'{weeks} week{plural(weeks)}')
    if days:
        parts.append(f'{days} day{plural(days)}')
    if hours:
        parts.append(f'{hours} hour{plural(hours)}')
    if minutes:
        parts.append(f'{minutes} minute{plural(minutes)}')

    seconds += delta.microseconds / 1e6
    seconds_str = f'{seconds} second{plural(seconds)}'

    if parts:
        return f'{", ".join(parts)} and {seconds_str}'
    else:
        return seconds_str

def async_partial(coro, *added_args, **added_kwargs):
    ''' Like functools.partial(), but for coroutines. '''

    async def wrapped(*args, **kwargs):
        return await coro(*added_args, *args, **added_kwargs, **kwargs)
    return wrapped

<<<<<<< HEAD
def first(iterable, default=None):
    '''
    Returns the first item in the iterable that is truthy.
    If none, then return 'default'.
    '''
=======
def plural(num):
    ''' Gets the English plural ending for an ordinal number. '''
>>>>>>> faa6f226

    for item in iterable:
        if item:
            return item
    return default

def plural(num):
    ''' Gets the English plural ending for an ordinal number. '''

    return '' if num == 1 else 's'

def escape_backticks(content):
<<<<<<< HEAD
    '''
    Replace any backticks in 'content' with a unicode lookalike to allow
    quoting in Discord.
    '''

    return content.replace('`', '\N{ARMENIAN COMMA}')

def if_not_null(obj, alt):
=======
>>>>>>> faa6f226
    '''
    Replace any backticks in 'content' with a unicode lookalike to allow
    quoting in Discord.
    '''

    return content.replace('`', '\N{ARMENIAN COMMA}')

def if_not_null(obj, alt):
    ''' Returns 'obj' if it's not None, 'alt' otherwise. '''

    if obj is None:
        if callable(alt):
            return alt()
        else:
            return alt

    return obj

def unicode_repr(s):
    '''
    Similar to repr(), but always escapes characters that aren't "readable".
    That is, any characters not in READABLE_CHAR_SET.
    '''

    parts = []
    for ch in s:
        if ch == '\n':
            parts.append('\\n')
        elif ch == '\t':
            parts.append('\\t')
        elif ch == '"':
            parts.append('\\"')
        elif ch in READABLE_CHAR_SET:
            parts.append(ch)
        else:
            num = ord(ch)
            if num < 0x100:
                parts.append(f'\\x{num:02x}')
            elif num < 0x10000:
                parts.append(f'\\u{num:04x}')
            elif num < 0x100000000:
                parts.append(f'\\U{num:08x}')
            else:
                raise ValueError(f"Character {ch!r} (ord {num:x}) too big for escaping")

    escaped = ''.join(parts)
    return f'"{escaped}"'<|MERGE_RESOLUTION|>--- conflicted
+++ resolved
@@ -99,16 +99,11 @@
         return await coro(*added_args, *args, **added_kwargs, **kwargs)
     return wrapped
 
-<<<<<<< HEAD
 def first(iterable, default=None):
     '''
     Returns the first item in the iterable that is truthy.
     If none, then return 'default'.
     '''
-=======
-def plural(num):
-    ''' Gets the English plural ending for an ordinal number. '''
->>>>>>> faa6f226
 
     for item in iterable:
         if item:
@@ -121,17 +116,6 @@
     return '' if num == 1 else 's'
 
 def escape_backticks(content):
-<<<<<<< HEAD
-    '''
-    Replace any backticks in 'content' with a unicode lookalike to allow
-    quoting in Discord.
-    '''
-
-    return content.replace('`', '\N{ARMENIAN COMMA}')
-
-def if_not_null(obj, alt):
-=======
->>>>>>> faa6f226
     '''
     Replace any backticks in 'content' with a unicode lookalike to allow
     quoting in Discord.
