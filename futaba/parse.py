#
# discord.py
#
# futaba - A Discord Mod bot for the Programming server
# Copyright (c) 2017-2018 Jake Richardson, Ammon Smith, jackylam5
#
# futaba is available free of charge under the terms of the MIT
# License. You are free to redistribute and/or modify it under those
# terms. It is distributed in the hopes that it will be useful, but
# WITHOUT ANY WARRANTY. See the LICENSE file for more details.
#

import logging
import re
import unicodedata
from itertools import islice
from typing import Iterable, Optional, Union

import discord
import textdistance

from futaba.unicode import normalize_caseless

logger = logging.getLogger(__name__)

__all__ = [
    'channel_name',
    'channel_mention',
    'user_mention',
    'role_mention',
    'name_discrim_search',
    'similar_names',
    'channel_name',
    'get_emoji',
    'get_user_id',
    'get_role_id',
    'get_channel_id',
    'similar_user_ids',
]

EMOJI_REGEX = re.compile(r'<:([A-Za-z0-9_\-]+(?:~[0-9]+)?):([0-9]+)>')
CHANNEL_NAME_REGEX = re.compile(r'#?([^ ]+)')
CHANNEL_MENTION_REGEX = re.compile(r'<#([0-9]+)>')
USER_MENTION_REGEX = re.compile(r'<@!?([0-9]+)>')
ROLE_MENTION_REGEX = re.compile(r'<@&([0-9]+)>')
USERNAME_DISCRIM_REGEX = re.compile(r'(.+)#([0-9]{4})')

def channel_name(name) -> Optional[str]:
    '''
    Parses a channel name, returning the name of the channel.
    The name might not correspond with an actual channel.
    '''

    logger.debug("Checking possible channel name '%s'", name)

    match = CHANNEL_NAME_REGEX.match(name)
    if match is None:
        return None

    return match[1]

def channel_mention(mention) -> Optional[int]:
    '''
    Parses a channel mention, returning the ID inside.
    The id might not correspond with an actual channel.
    '''

    logger.debug("Checking possible channel mention '%s'", mention)

    match = CHANNEL_MENTION_REGEX.match(mention)
    if match is None:
        return None

    return int(match[1])

def user_mention(mention) -> Optional[int]:
    '''
    Parses a user mention, returning the ID inside.
    The id might not correspond with an actual user.
    '''

    logger.debug("Checking possible user mention '%s'", mention)

    match = USER_MENTION_REGEX.match(mention)
    if match is None:
        return None

    return int(match[1])

def role_mention(mention) -> Optional[int]:
    '''
    Parses the role mention, returning the ID insice.
    The id might not correspond with an actual role.
    Does not work on @everyone or @here pings.
    '''

    logger.debug("Checking possible role mention '%s'", mention)

    match = ROLE_MENTION_REGEX.match(mention)
    if match is None:
        return None

    return int(match[1])

def name_discrim_search(name, users) -> Optional[discord.User]:
    '''
    Searches for a user matching the string [username]#[discriminator].
    It searches case-insensitively.
    '''

    match = USERNAME_DISCRIM_REGEX.match(name)
    if match is None:
        return None

    name, discrim = match[1], int(match[2])
    def check(user):
        uname = normalize_caseless(user.name)
        udiscrim = user.discriminator

        return name == uname and discrim == udiscrim

    name = normalize_caseless(name)
    return discord.utils.find(check, users)

def similar_names(word1, word2) -> float:
    '''
    Determines if the two strings are similar enough given the passed threshold.
    An alias for textdistance.overlap.similarity().
    '''

    return textdistance.overlap.similarity(word1, word2)

def get_emoji(name, emojis) -> Optional[Union[str, discord.Emoji]]:
    '''
    Attempts to get a discord or unicode emoji described by the given name.
    You must pass a list of all emojis the client has access to.
    '''

    logger.debug("get_emoji: checking if it's not ASCII")
    if not any(map(str.isascii, name)):
        return name

    # Search case-insensitively
    name = normalize_caseless(name)

    logger.debug("get_emoji: checking if it's an integer")
    if name.isdigit():
        id = int(name)
        try:
            emoji = chr(id)
        except (OverflowError, ValueError):
            emoji = discord.utils.get(emojis, id=int(name))
        return emoji

    logger.debug("get_emoji: checking if it's a Discord emoji mention")
    match = EMOJI_REGEX.match(name)
    if match is not None:
        return discord.utils.get(emojis, id=int(match[2]))

    logger.debug("get_emoji: checking for Discord emoji name")
    emoji = discord.utils.find(lambda e: name == normalize_caseless(e.name), emojis)
    if emoji is not None:
        return emoji

    logger.debug("get_emoji: checking if it's a unicode emoji name")
    try:
        return unicodedata.lookup(name)
    except KeyError:
        pass

    # No results
    return None

def get_user_id(name, users=()) -> Optional[int]:
    '''
    Gets a user ID from the given string 'name'.
    You can pass in a list of users for additional
    instances to search.
    '''

    # Search case-insensitively
    name = normalize_caseless(name)

    # Check for user ID
    logger.debug("get_user_id: checking if it's an integer")
    if name.isdigit():
        return int(name)

    # Check for mention
    logger.debug("get_user_id: checking if it's a user mention")
    id = user_mention(name)
    if id is not None:
        return id

    # Check by name#discrim
    logger.debug("get_user_id: checking if it's a username#discriminator")
    user = name_discrim_search(name, users)
    if user is not None:
        return user.id

    # Check by username
    logger.debug("get_user_id: checking if it's a username")
    user = discord.utils.find(lambda u: name == normalize_caseless(u.name), users)
    if user is not None:
        return user.id

    # Check by nickname
    def check_user(user):
        nick = getattr(user, 'nick', None)
        if nick is None:
            return False

        return name == normalize_caseless(nick)

    logger.debug("get_user_id: checking if it's a nickname")
    user = discord.utils.find(check_user, users)
    if user is not None:
        return user.id

    # No results
    logger.debug("get_user_id found no results!")
    return None

def get_role_id(name, roles) -> Optional[int]:
    '''
    Gets a role from the given string 'name'.
    You must pass a list of roles to search from.
    '''

    # Check for role ID
    logger.debug("get_role_id: checking if it's an integer")
    if name.isdigit():
        return int(name)

    # Check for mention
    logger.debug("get_role_id: checking if it's a role mention")
    id = role_mention(name)
    if id is not None:
        return discord.utils.get(roles, id=id)

    # Check by name
    logger.debug("get_role_id: checking by name")
    role = discord.utils.get(roles, name=name)
    if role is not None:
        return role.id

    # Check by name, case-insensitive
    logger.debug("get_role_id: checking by name, case-insensitive")
    name = normalize_caseless(name)
    role = discord.utils.find(lambda r: name == normalize_caseless(r.name), roles)
    if role is not None:
        return role.id

    # No results
    logger.debug("get_role_id found no results!")
    return None

<<<<<<< HEAD
=======
def get_channel_id(name, channels) -> Optional[int]:
    '''
    Gets a channel from the given string 'name'.
    You must pass a list of channels to search from.
    '''

    # Search case-insensitively
    name = normalize_caseless(name)

    # Check for channel ID
    logger.debug("get_channel_id: checking if it's an integer")
    if name.isdigit():
        return int(name)

    # Check for channel mention
    logger.debug("get_channel_id: checking if it's a channel mention")
    id = channel_mention(name)
    if id is not None:
        return id

    # Check by name
    logger.debug("get_channel_id: checking if it's a name")
    cname = channel_name(name)
    if cname is not None:
        channel = discord.utils.find(lambda c: name == normalize_caseless(c.name), channels)
        if channel is not None:
            return channel.id

    # No results
    logger.debug("get_channel_id found no results!")
    return None

>>>>>>> ce319b52
def similar_user_ids(name, users, max_entries=5) -> Iterable[int]:
    '''
    Gets a list of user IDs that are similar to the string 'name'.
    They are ranked in order of similarity, marking users who are
    not in the this guild.
    '''

    matching_ids = []

    # Search case-insensitively
    name = normalize_caseless(name)

    # Check for user ID
    logger.debug("similar_user_ids: checking if it's an integer")
    if name.isdigit():
        matching_ids.append(int(name))

    # Check for mention
    logger.debug("similar_user_ids: checking if it's a user mention")
    id = user_mention(name)
    if id is not None:
        matching_ids.append(id)

    # Check by name#discrim
    logger.debug("similar_user_ids: checking if it's a username#discriminator")
    user = name_discrim_search(name, users)
    if user is not None:
        matching_ids.append(user.id)

    # Check by username, nickname, or username#discriminator
    logger.debug("similar_user_ids: checking usernames")
    match = USERNAME_DISCRIM_REGEX.match(name)
    check_name = name if match is None else match[1]
    similar_users = []

    for user in users:
        similar = similar_names(check_name, normalize_caseless(user.name))

        if getattr(user, 'nick', None):
            similar = max(similar, similar_names(check_name, normalize_caseless(user.nick)))

        similar_users.append((user, similar))

    # Sort by similarity
    similar_users.sort(key=lambda p: p[1], reverse=True)
    matching_ids.extend(user.id for user, similar in similar_users if similar > 0.3)

    # Done
    return islice(matching_ids, 0, max_entries)<|MERGE_RESOLUTION|>--- conflicted
+++ resolved
@@ -255,8 +255,6 @@
     logger.debug("get_role_id found no results!")
     return None
 
-<<<<<<< HEAD
-=======
 def get_channel_id(name, channels) -> Optional[int]:
     '''
     Gets a channel from the given string 'name'.
@@ -289,7 +287,6 @@
     logger.debug("get_channel_id found no results!")
     return None
 
->>>>>>> ce319b52
 def similar_user_ids(name, users, max_entries=5) -> Iterable[int]:
     '''
     Gets a list of user IDs that are similar to the string 'name'.
